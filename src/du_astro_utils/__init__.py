--- conflicted
+++ resolved
@@ -1,6 +1,4 @@
 from .example_module import greetings, meaning
-
-<<<<<<< HEAD
 from .calibration import *
 from .example_module import greetings, meaning
 from .photometry import *
@@ -25,7 +23,4 @@
     "get_fwhm",
     "apert_photometry",
     "query_sso_photometry",
-]
-=======
-__all__ = ["greetings", "meaning"]
->>>>>>> 1f4be2dc
+]